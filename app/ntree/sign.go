--- conflicted
+++ resolved
@@ -342,140 +342,4 @@
 	// Wait for the whole thing to be done (parent connection == master)
 	<-done
 	dbg.Lvl3(peer.String(), "leaving...")
-<<<<<<< HEAD
-=======
-
-}
-
-func RunServer2(conf *app.NTreeConfig) {
-
-	host := net.NewTcpHost(app.RunFlags.Hostname)
-	key := cliutils.KeyPair(suite)
-
-	peer := NewPeer(host, ServRole, key.Secret, key.Public)
-	dbg.Lvl3(peer.String(), "Up and will make connections...")
-
-	nChildren := len(conf.Tree.Children)
-	dbg.Lvl3(peer.String(), "starting with", nChildren, "children")
-	// Channel that will be used to transmit messages down to the children conn
-	masterMsgChan := make(chan net.MessageSigning)
-	// mster will broadcast to these children channels
-	childrenMsgChan := make([]chan net.MessageSigning, nChildren)
-
-	// make the fan out routine
-	dbg.Lvl3(peer.String(), "launching the fan-out channels")
-	go func() {
-		// init
-		for i := range childrenMsgChan {
-			childrenMsgChan[i] = make(chan net.MessageSigning)
-		}
-		for sig := range masterMsgChan {
-			for _, ch := range childrenMsgChan {
-				ch <- sig
-			}
-		}
-		for _, ch := range childrenMsgChan {
-			close(ch)
-		}
-	}()
-
-	// Channel that will be used to transmit signature from children
-	// to parent connection
-	masterSigChan := make(chan net.ListBasicSignature)
-	// if we are a leaf
-	if nChildren == 0 {
-		// no need to wait for childrens signature!
-		dbg.Lvl3(peer.String(), "has no children: closing masterSigChan")
-		close(masterSigChan)
-	}
-
-	// channel to signal the end of protocol
-	done := make(chan bool)
-	// protocol for the parent <-> peer connection
-	parent := func(c net.Conn) {
-		// for each round
-		dbg.Lvl3(peer.String(), "connected to parent:", c.PeerName())
-		for i := 0; i < conf.Rounds; i++ {
-			dbg.Lvl3(peer.String(), "starting new round", i, "with parent", c.PeerName())
-			// Receive message
-			msg := peer.ReceiveMessage(c)
-			// braodcast down
-			masterMsgChan <- msg
-
-			dbg.Lvl3(peer.String(), "received msg from parent & broadcasted msg to children")
-
-			// wait for list basic signatures from children
-			sigs := make([]net.BasicSignature, 0)
-			// append its own signature
-			own := peer.Signature(msg.Msg)
-			sigs = append(sigs, *own)
-			n := 0
-			for lbs := range masterSigChan {
-				dbg.Lvl4(peer.String(), "appending a new LBS from child")
-				// append all individual signatures
-				for _, sig := range lbs.Sigs {
-					sigs = append(sigs, sig)
-				}
-				n += 1
-				if n == nChildren {
-					// all sigs received
-					break
-				}
-			}
-			dbg.Lvl4(peer.String(), "received all LBS from children")
-
-			// send back to parent
-			lbs := net.ListBasicSignature{
-				Length: len(sigs),
-				Sigs:   sigs,
-			}
-			if err := c.Send(lbs); err != nil {
-				dbg.Fatal(peer.String(), "could not sent the aggregate signatures to parent", c.PeerName())
-			}
-		}
-		// finished
-		c.Close()
-		done <- true
-	}
-	// go listen
-	go peer.Listen(peer.Name(), parent)
-
-	// the protocol for the peer <-> children connection
-	children := func(c net.Conn, msgChan chan net.MessageSigning) {
-		dbg.Lvl3(peer.String(), "connected with children", c.PeerName())
-		for i := 0; i < conf.Rounds; i++ {
-			dbg.Lvl3(peer.String(), "(", i, ") waiting upstream message for", c.PeerName())
-			// wait for the message
-			msg := <-msgChan
-			// send it
-			if err := c.Send(msg); err != nil {
-				dbg.Fatal(peer.String(), "(", i, ") could not send msg down to children", c.PeerName(), ":", err)
-			}
-			dbg.Lvl3(peer.String(), "(", i, ") sent upstream msg to", c.PeerName())
-
-			// wait for the response sigs
-			lbs := peer.ReceiveListBasicSignature(c)
-			dbg.Lvl3(peer.String(), "(", i, ") received ListBasicSignature from children:", c.PeerName())
-			// dispatch to the parent conn
-			masterSigChan <- lbs
-		}
-		dbg.Lvl3(peer.String(), "conn with children will close.")
-		c.Close()
-	}
-
-	// launch the children connections
-	for i := 0; i < nChildren; i++ {
-		c := peer.Open(conf.Tree.Children[i].Name)
-		if c == nil {
-			dbg.Fatal(peer.String(), "could not open connection to", conf.Tree.Children[i].Name)
-		}
-		go children(c, childrenMsgChan[i])
-	}
-
-	// wait for the end
-	dbg.Lvl3(peer.String(), "waiting the end of the rounds ...")
-	<-done
-	close(masterMsgChan)
-	dbg.Lvl3(peer.String(), "is finished !")
->>>>>>> 40ffd6af
 }