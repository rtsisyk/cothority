--- conflicted
+++ resolved
@@ -310,11 +310,7 @@
 		// add good child server to combined public key, and point commit
 		sn.add(round.X_hat, sm.Com.X_hat)
 		sn.add(round.Log.V_hat, sm.Com.V_hat)
-<<<<<<< HEAD
-		//dbg.Print("Adding aggregate public key from ", from, " : ", sm.Com.X_hat)
-=======
 		//dbg.Lvl4("Adding aggregate public key from ", from, " : ", sm.Com.X_hat)
->>>>>>> 73830bb7
 	}
 
 	if sn.Type == PubKey {
@@ -342,15 +338,11 @@
 	var err error
 
 	if sn.IsRoot(view) {
-<<<<<<< HEAD
-		dbg.Lvl3("Commit root : Aggregate Public Key :", round.X_hat)
-=======
 		dbg.Lvl5("Commit root : Aggregate Public Key :", round.X_hat)
 		//fmt.Println("Message is ", round.msg)
 		//if round.X_hat.Equal(sn.suite.Point().Null()) {
 		//	fmt.Println("Committt", round.X_hat)
 		//}
->>>>>>> 73830bb7
 		sn.commitsDone <- Round
 		err = sn.FinalizeCommits(view, Round)
 	} else {
