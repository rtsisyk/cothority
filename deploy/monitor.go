package main

import (
	"bytes"
	"encoding/json"
	"fmt"
	"io"
	"log"
	"time"

	dbg "github.com/dedis/cothority/lib/debug_lvl"
	"golang.org/x/net/websocket"
)

// Monitor monitors log aggregates results into RunStats
<<<<<<< HEAD
func Monitor(stats Stats) {
	if platform_dst != "deterlab" {
		dbg.Lvl1("Not starting monitor as not in deterlab-mode!")
		return
	}
=======
func Monitor() RunStats {
>>>>>>> cc1974b6
	dbg.Lvl1("Starting monitoring")
	defer dbg.Lvl1("Done monitoring")
retry_dial:
	ws, err := websocket.Dial(fmt.Sprintf("ws://localhost:%d/log", port), "", "http://localhost/")
	if err != nil {
		time.Sleep(1 * time.Second)
		dbg.Lvl2("Can not connect to websocket. Retrying...")
		goto retry_dial
	}
	clientDone := false
	rootDone := false
	for {
		var data []byte
		err := websocket.Message.Receive(ws, &data)
		if err != nil {
			// if it is an eof error than stop reading
			if err == io.EOF {
				dbg.Lvl1("websocket terminated before emitting EOF or terminating string")
				break
			}
			continue
		}
		dbg.Lvl5("Received msg", string(data))
		if bytes.Contains(data, []byte("EOF")) || bytes.Contains(data, []byte("terminating")) {
			dbg.Lvl2(
				"EOF/terminating Detected: need forkexec to report and clients: rootDone", rootDone, "clientDone", clientDone)
		}
		if bytes.Contains(data, []byte("root_round")) {
			dbg.Lvl2("root_round msg received (clientDone = ", clientDone, ", rootDone = ", rootDone, ")")

			if clientDone || rootDone {
				dbg.Lvl4("Continuing searching data")
				// ignore after we have received our first EOF
				continue
			}
			var entry CollServerEntry
			err := json.Unmarshal(data, &entry)
			if err != nil {
				log.Fatal("json unmarshalled improperly:", err)
			}
			if entry.Type != "root_round" {
				dbg.Lvl1("Wrong debugging message - ignoring")
				continue
			}
			dbg.Lvl4("root_round:", entry)
			stats.AddEntry(entry)
		} else if bytes.Contains(data, []byte(BasicRoundType)) {
			var entry BasicEntry
			err := json.Unmarshal(data, &entry)
			if err != nil {
				log.Fatal("json unmarshalled improperly:", err)
			}
			stats.AddEntry(entry)
			dbg.Lvl2("Monitor - basic round entry:", entry)
		} else if bytes.Contains(data, []byte(BasicSetupType)) {
			var entry BasicEntry
			err := json.Unmarshal(data, &entry)
			if err != nil {
				log.Fatal("json unmarshalled improperly:", err)
			}
			dbg.Lvl2("Monitor - basic setup entry:", entry)
			stats.AddEntry(entry)
		} else if bytes.Contains(data, []byte("end")) {
			clientDone = true
			dbg.Lvl2("Monitor - received end (client = true && root = ", rootDone, ")")
			if rootDone {
				break
			}
		} else if bytes.Contains(data, []byte("forkexec")) {
			dbg.Lvl3("Received forkexec")
			if rootDone {
				dbg.Lvl2("RootDone is true - continuing")
				continue
			}
			var ss SysEntry
			err := json.Unmarshal(data, &ss)
			if err != nil {
				log.Fatal("unable to unmarshal forkexec:", ss)
			}
			stats.AddEntry(ss)
			rootDone = true
			dbg.Lvl2("Forkexec msg received (clientDone = ", clientDone, ", rootDone = ", rootDone, ")")
			if clientDone {
				break
			}
		} else if bytes.Contains(data, []byte("client_msg_stats")) {
			if clientDone {
				dbg.Lvl2("Continuing because client is already done")
				continue
			}
			var cms CollClientEntry
			err := json.Unmarshal(data, &cms)
			if err != nil {
				log.Fatal("unable to unmarshal client_msg_stats:", string(data))
			}
			stats.AddEntry(cms)
			dbg.Lvl2("Monitor() Client Msg stats received (clientDone = ", clientDone, ",rootDone = ", rootDone, ")")
			clientDone = true
			if rootDone {
				break
			}
		}
	}
}<|MERGE_RESOLUTION|>--- conflicted
+++ resolved
@@ -13,15 +13,11 @@
 )
 
 // Monitor monitors log aggregates results into RunStats
-<<<<<<< HEAD
 func Monitor(stats Stats) {
 	if platform_dst != "deterlab" {
 		dbg.Lvl1("Not starting monitor as not in deterlab-mode!")
 		return
 	}
-=======
-func Monitor() RunStats {
->>>>>>> cc1974b6
 	dbg.Lvl1("Starting monitoring")
 	defer dbg.Lvl1("Done monitoring")
 retry_dial:
