--- conflicted
+++ resolved
@@ -2,20 +2,14 @@
 
 import (
 	"fmt"
-<<<<<<< HEAD
 	"github.com/dedis/cothority/lib/dbg"
 	"github.com/montanaflynn/stats"
-=======
->>>>>>> 40ffd6af
 	"io"
 	"math"
 	"regexp"
 	"sort"
 	"strconv"
 	"strings"
-
-	dbg "github.com/dedis/cothority/lib/debug_lvl"
-	"github.com/montanaflynn/stats"
 )
 
 // Stats contains all structures that are related to the computations of stats
@@ -285,11 +279,7 @@
 		return values
 	}
 	// return the values below the percentile
-<<<<<<< HEAD
-	dbg.Lvl3("Filtering: filters out ", measure, " :", maxIndex, " /", len(values))
-=======
-	dbg.Lvl2("Filtering: filters out", measure, ":", maxIndex, "/", len(values))
->>>>>>> 40ffd6af
+	dbg.Lvl3("Filtering: filters out", measure, ":", maxIndex, "/", len(values))
 	return values[:maxIndex]
 }
 
