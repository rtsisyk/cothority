--- conflicted
+++ resolved
@@ -50,25 +50,13 @@
 		channels: make(map[uuid.UUID]interface{}),
 		handlers: make(map[uuid.UUID]MsgHandler),
 		msgQueue: make(map[uuid.UUID][]*SDAData),
-<<<<<<< HEAD
-=======
 		treeNode: nil,
-		flags:    NCAggregateMessages,
->>>>>>> fd62534f
 	}
 	return n, n.protocolInstantiate()
 }
 
-<<<<<<< HEAD
 // TreeNode gets the treeNode of this node. If there is no TreeNode for the
 // Token of this node, the function will return nil
-func (n *Node) TreeNode() *TreeNode {
-	tn, err := n.overlay.TreeNodeFromToken(n.token)
-	if err != nil {
-		dbg.Error("TreeNodeFromToken not found by token", err)
-		return nil
-=======
-// TreeNode gets the treeNode of this node
 func (n *Node) TreeNode() (*TreeNode, bool) {
 	// only fetches it once
 	if n.treeNode == nil {
@@ -77,9 +65,9 @@
 			dbg.Error("TreeNodeFromToken not find by token", err)
 			return nil, false
 		}
->>>>>>> fd62534f
-	}
-	return tn.treeNode, true
+		return tn.treeNode, true
+	}
+	return nil
 }
 
 // Entity returns our entity
@@ -277,13 +265,8 @@
 // message being analyzed.
 func (n *Node) aggregate(sdaMsg *SDAData) (uuid.UUID, []*SDAData, bool) {
 	mt := sdaMsg.MsgType
-<<<<<<< HEAD
-	fromParent := !n.IsRoot() && uuid.Equal(sdaMsg.From.TreeNodeID, n.TreeNode().Parent.Id)
+	fromParent := !n.IsRoot() && uuid.Equal(sdaMsg.From.TreeNodeID, n.Parent().Id)
 	if fromParent || n.HasFlag(BatchMessages) {
-=======
-	fromParent := !n.IsRoot() && uuid.Equal(sdaMsg.From.TreeNodeID, n.Parent().Id)
-	if fromParent || !n.HasFlag(NCAggregateMessages) {
->>>>>>> fd62534f
 		return mt, []*SDAData{sdaMsg}, true
 	}
 	// store the msg according to its type
