/*
Implementation of the Secure Distributed API - main module

Node takes care about
* the network
* pre-parsing incoming packets
* instantiating ProtocolInstances
* passing packets to ProtocolInstances

*/

package sda

import (
	"errors"
	"fmt"
	"sync"
	"time"

<<<<<<< HEAD
	"bytes"
	"github.com/BurntSushi/toml"
=======
>>>>>>> a842867c
	"github.com/dedis/cothority/lib/cliutils"
	"github.com/dedis/cothority/lib/dbg"
	"github.com/dedis/cothority/lib/network"
	"github.com/dedis/crypto/abstract"
	"github.com/dedis/crypto/config"
	"github.com/satori/go.uuid"
	"golang.org/x/net/context"
	"io/ioutil"
)

/*
Host is the structure responsible for holding information about the current
 state
*/
type Host struct {
	// Our entity (i.e. identity over the network)
	Entity *network.Entity
	// Our private-key
	private abstract.Secret
	// The TCPHost
	host network.SecureHost
	// Overlay handles the mapping from tree and entityList to Entity.
	// It uses tokens to represent an unique ProtocolInstance in the system
	overlay *Overlay
	// The open connections
	connections map[uuid.UUID]network.SecureConn
	// chan of received messages - testmode
	networkChan chan network.NetworkMessage
	// The database of entities this host knows
	entities map[uuid.UUID]*network.Entity
	// treeMarshal that needs to be converted to Tree but host does not have the
	// entityList associated yet.
	// map from EntityList.ID => trees that use this entity list
	pendingTreeMarshal map[uuid.UUID][]*TreeMarshal
	// pendingSDAData are a list of message we received that does not correspond
	// to any local tree or/and entitylist. We first request theses so we can
	// instantiate properly protocolinstance that will use these SDAData msg.
	pendingSDAs []*SDAData
	// The suite used for this Host
	suite abstract.Suite
	// closed channel to notify the connections that we close
	Closed chan bool
	// lock associated to access network connections
	// and to access entities also.
	networkLock *sync.Mutex
	// lock associated to access entityLists
	entityListsLock *sync.Mutex
	// lock associated to access trees
	treesLock *sync.Mutex
	// lock associated with pending TreeMarshal
	pendingTreeLock *sync.Mutex
	// lock associated with pending SDAdata
	pendingSDAsLock *sync.Mutex
	// working address is mostly for debugging purposes so we know what address
	// is known as right now
	workingAddress string
	// listening is a flag to tell whether this host is listening or not
	listening bool
}

// NewHost starts a new Host that will listen on the network for incoming
// messages. It will store the private-key.
func NewHost(e *network.Entity, pkey abstract.Secret) *Host {
	h := &Host{
		Entity:             e,
		workingAddress:     e.First(),
		connections:        make(map[uuid.UUID]network.SecureConn),
		entities:           make(map[uuid.UUID]*network.Entity),
		pendingTreeMarshal: make(map[uuid.UUID][]*TreeMarshal),
		pendingSDAs:        make([]*SDAData, 0),
		host:               network.NewSecureTcpHost(pkey, e),
		private:            pkey,
		suite:              network.Suite,
		networkChan:        make(chan network.NetworkMessage, 1),
		Closed:             make(chan bool),
		networkLock:        &sync.Mutex{},
		entityListsLock:    &sync.Mutex{},
		treesLock:          &sync.Mutex{},
		pendingTreeLock:    &sync.Mutex{},
		pendingSDAsLock:    &sync.Mutex{},
	}

	h.overlay = NewOverlay(h)
	return h
}

type HostConfig struct {
	Public   string
	Private  string
	HostAddr []string
}

// NewHostFromFile reads the configuration-options from the given file
// and initialises a Host.
func NewHostFromFile(name string) (*Host, error) {
	hc := &HostConfig{}
	_, err := toml.DecodeFile(name, hc)
	if err != nil {
		return nil, err
	}
	private, err := cliutils.ReadSecretHex(network.Suite, hc.Private)
	if err != nil {
		return nil, err
	}
	public, err := cliutils.ReadPubHex(network.Suite, hc.Public)
	if err != nil {
		return nil, err
	}
	entity := network.NewEntity(public, hc.HostAddr...)
	host := NewHost(entity, private)
	return host, nil
}

// SaveToFile puts the private/public key and the hostname into a file
func (h *Host) SaveToFile(name string) error {
	public, err := cliutils.PubHex(network.Suite, h.Entity.Public)
	if err != nil {
		return err
	}
	private, err := cliutils.SecretHex(network.Suite, h.private)
	if err != nil {
		return err
	}
	hc := &HostConfig{
		Public:   public,
		Private:  private,
		HostAddr: h.Entity.Addresses,
	}
	buf := new(bytes.Buffer)
	err = toml.NewEncoder(buf).Encode(hc)
	if err != nil {
		dbg.Fatal(err)
	}
	err = ioutil.WriteFile(name, buf.Bytes(), 0660)
	if err != nil {
		dbg.Fatal(err)
	}
	return nil
}

// NewHostKey creates a new host only from the ip-address and port-number. This
// is useful in testing and deployment for measurements
func NewHostKey(address string) (*Host, abstract.Secret) {
	keypair := config.NewKeyPair(network.Suite)
	entity := network.NewEntity(keypair.Public, address)
	return NewHost(entity, keypair.Secret), keypair.Secret
}

// Listen starts listening for messages coming from any host that tries to
// contact this entity / host
func (h *Host) Listen() {
	fn := func(c network.SecureConn) {
		dbg.Lvl3(h.workingAddress, "Accepted Connection from", c.Remote())
		// register the connection once we know it's ok
		h.registerConnection(c)
		h.handleConn(c)
	}
	go func() {
		dbg.Lvl3("Listening in", h.workingAddress)
		err := h.host.Listen(fn)
		if err != nil {
			dbg.Fatal("Couldn't listen in", h.workingAddress, ":", err)
		}
	}()
}

// Connect takes an entity where to connect to
func (h *Host) Connect(id *network.Entity) (network.SecureConn, error) {
	var err error
	var c network.SecureConn
	// try to open connection
	c, err = h.host.Open(id)
	if err != nil {
		return nil, err
	}
	h.registerConnection(c)
	dbg.Lvl2("Host", h.workingAddress, "connected to", c.Remote())
	go h.handleConn(c)
	return c, nil
}

// Close shuts down the listener
func (h *Host) Close() error {
	time.Sleep(time.Millisecond * 100)
	h.networkLock.Lock()
	var err error
	err = h.host.Close()
	h.connections = make(map[uuid.UUID]network.SecureConn)
	close(h.Closed)
	h.networkLock.Unlock()
	return err
}

// SendRaw sends to an Entity without wrapping the msg into a SDAMessage
func (h *Host) SendRaw(e *network.Entity, msg network.ProtocolMessage) error {
	if msg == nil {
		return errors.New("Can't send nil-packet")
	}
	if _, ok := h.entities[e.Id]; !ok {
		// Connect to that entity
		_, err := h.Connect(e)
		if err != nil {
			return err
		}
	}
	var c network.SecureConn
	var ok bool
	if c, ok = h.connections[e.Id]; !ok {
		return errors.New("Got no connection tied to this Entity")
	}
	dbg.Lvl4(h.Entity.Addresses, "sends to", e)
	c.Send(context.TODO(), msg)
	return nil
}

// ProcessMessages checks if it is one of the messages for us or dispatch it
// to the corresponding instance.
// Our messages are:
// * SDAMessage - used to communicate between the Hosts
// * RequestTreeID - ask the parent for a given tree
// * SendTree - send the tree to the child
// * RequestPeerListID - ask the parent for a given peerList
// * SendPeerListID - send the tree to the child
func (h *Host) ProcessMessages() {
	for {
		var err error
		data := h.receive()
		dbg.Lvl3("Message Received from", data.From)
		switch data.MsgType {
		case SDADataMessage:
			err := h.processSDAMessage(&data)
			if err != nil {
				dbg.Error("ProcessSDAMessage returned:", err)
			}
		// A host has sent us a request to get a tree definition
		case RequestTreeMessage:
			tid := data.Msg.(RequestTree).TreeID
			tree := h.overlay.Tree(tid)
			if tree != nil {
				err = h.SendRaw(data.Entity, tree.MakeTreeMarshal())
			} else {
				// XXX Take care here for we must verify at the other side that
				// the tree is Nil. Should we think of a way of sending back an
				// "error" ?
				err = h.SendRaw(data.Entity, (&Tree{}).MakeTreeMarshal())
			}
		// A Host has replied to our request of a tree
		case SendTreeMessage:
			tm := data.Msg.(TreeMarshal)
			if tm.NodeId == uuid.Nil {
				dbg.Error("Received an empty Tree")
				continue
			}
			il := h.overlay.EntityList(tm.EntityId)
			// The entity list does not exists, we should request for that too
			if il == nil {
				msg := &RequestEntityList{tm.EntityId}
				if err := h.SendRaw(data.Entity, msg); err != nil {
					dbg.Error("Requesting EntityList in SendTree failed", err)
				}

				// put the tree marshal into pending queue so when we receive the
				// entitylist we can create the real Tree.
				h.addPendingTreeMarshal(&tm)
				continue
			}

			tree, err := tm.MakeTree(il)
			if err != nil {
				dbg.Error("Couldn't create tree:", err)
				continue
			}
			dbg.Lvl4("Received new tree")
			h.overlay.RegisterTree(tree)
			h.checkPendingSDA(tree)
		// Some host requested an EntityList
		case RequestEntityListMessage:
			id := data.Msg.(RequestEntityList).EntityListID
			el := h.overlay.EntityList(id)
			if el != nil {
				err = h.SendRaw(data.Entity, el)
			} else {
				dbg.Lvl2("Requested entityList that we don't have")
				h.SendRaw(data.Entity, &EntityList{})
			}
		// Host replied to our request of entitylist
		case SendEntityListMessage:
			il := data.Msg.(EntityList)
			if il.Id == uuid.Nil {
				dbg.Lvl2("Received an empty EntityList")
			} else {
				h.overlay.RegisterEntityList(&il)
				// Check if some trees can be constructed from this entitylist
				h.checkPendingTreeMarshal(&il)
			}
			dbg.Lvl4("Received new entityList")
		default:
			dbg.Error("Didn't recognize message", data.MsgType)
		}
		if err != nil {
			dbg.Error("Sending error:", err)
		}
	}
}

// sendSDAData marshals the inner msg and then sends a SDAData msg
// to the appropriate entity
func (h *Host) sendSDAData(e *network.Entity, sdaMsg *SDAData) error {
	b, err := network.MarshalRegisteredType(sdaMsg.Msg)
	if err != nil {
		return fmt.Errorf("Error marshaling  message: %s", err.Error())
	}
	sdaMsg.MsgSlice = b
	sdaMsg.MsgType = network.TypeFromData(sdaMsg.Msg)
	// put to nil so protobuf won't encode it and there won't be any error on the
	// other side (because it doesn't know how to decode it)
	sdaMsg.Msg = nil
	return h.SendRaw(e, sdaMsg)
}

// Receive will return the value of the communication-channel, unmarshalling
// the SDAMessage. Receive is called in ProcessMessages as it takes directly
// the message from the networkChan, and pre-processes the SDAMessage
func (h *Host) receive() network.NetworkMessage {
	data := <-h.networkChan
	if data.MsgType == SDADataMessage {
		sda := data.Msg.(SDAData)
		t, msg, err := network.UnmarshalRegisteredType(sda.MsgSlice, data.Constructors)
		if err != nil {
			dbg.Error("Error while marshalling inner message of SDAData:", err)
		}
		// Put the msg into SDAData
		sda.MsgType = t
		sda.Msg = msg
		// Write back the Msg in appplicationMessage
		data.Msg = sda
		dbg.Lvlf3("SDA-Message is: %+v", sda.Msg)
	}
	return data
}

// Handle a connection => giving messages to the MsgChans
func (h *Host) handleConn(c network.SecureConn) {
	address := c.Remote()
	msgChan := make(chan network.NetworkMessage)
	errorChan := make(chan error)
	doneChan := make(chan bool)
	go func() {
		for {
			select {
			case <-doneChan:
				dbg.Lvl3("Closing", c)
				return
			default:
				ctx := context.TODO()
				am, err := c.Receive(ctx)
				// So the receiver can know about the error
				am.SetError(err)
				am.From = address
				if err != nil {
					errorChan <- err
				} else {
					msgChan <- am
				}
			}
		}
	}()
	for {
		select {
		case <-h.Closed:
			doneChan <- true
		case am := <-msgChan:
			dbg.Lvl3("Putting message into networkChan from", am.From)
			h.networkChan <- am
		case e := <-errorChan:
			if e == network.ErrClosed || e == network.ErrEOF {
				return
			}
			dbg.Error("Error with connection", address, "=> error", e)
		case <-time.After(timeOut):
			dbg.Error("Timeout with connection", address)
		}
	}
}

// Dispatch SDA message looks if we have all the info to rightly dispatch the
// packet such as the protocol id and the topology id and the protocol instance
// id
func (h *Host) processSDAMessage(am *network.NetworkMessage) error {
	sdaMsg := am.Msg.(SDAData)
	t, msg, err := network.UnmarshalRegisteredType(sdaMsg.MsgSlice, network.DefaultConstructors(network.Suite))
	if err != nil {
		dbg.Error("Error unmarshaling embedded msg in SDAMessage", err)
	}
	// Set the right type and msg
	sdaMsg.MsgType = t
	sdaMsg.Msg = msg
	sdaMsg.Entity = am.Entity

	return h.overlay.TransmitMsg(&sdaMsg)
}

// requestTree will ask for the tree the sdadata is related to.
// it will put the message inside the pending list of sda message waiting to
// have their trees.
func (h *Host) requestTree(e *network.Entity, sdaMsg *SDAData) error {
	h.addPendingSda(sdaMsg)
	treeRequest := &RequestTree{sdaMsg.To.TreeID}
	return h.SendRaw(e, treeRequest)
}

// addPendingSda simply append a sda message to a queue. This queue willbe
// checked each time we receive a new tree / entityList
func (h *Host) addPendingSda(sda *SDAData) {
	h.pendingSDAsLock.Lock()
	h.pendingSDAs = append(h.pendingSDAs, sda)
	h.pendingSDAsLock.Unlock()
}

// checkPendingSda is called each time we receive a new tree if there are some SDA
// messages using this tree. If there are, we can make an instance of a protocolinstance
// and give it the message!.
// NOTE: put that as a go routine so the rest of the processing messages are not
// slowed down, if there are many pending sda message at once (i.e. start many new
// protocols at same time)
func (h *Host) checkPendingSDA(t *Tree) {
	go func() {
		h.pendingSDAsLock.Lock()
		for i := range h.pendingSDAs {
			// if this message references t
			if uuid.Equal(t.Id, h.pendingSDAs[i].To.TreeID) {
				// instantiate it and go
				err := h.overlay.TransmitMsg(h.pendingSDAs[i])
				if err != nil {
					dbg.Error("TransmitMsg failed:", err)
					continue
				}
			}
		}
		h.pendingSDAsLock.Unlock()
	}()
}

// registerConnection registers a Entity for a new connection, mapped with the
// real physical address of the connection and the connection itself
func (h *Host) registerConnection(c network.SecureConn) {
	h.networkLock.Lock()
	id := c.Entity()
	h.entities[c.Entity().Id] = id
	h.connections[c.Entity().Id] = c
	h.networkLock.Unlock()
}

// addPendingTreeMarshal adds a treeMarshal to the list.
// This list is checked each time we receive a new EntityList
// so trees using this EntityList can be constructed.
func (h *Host) addPendingTreeMarshal(tm *TreeMarshal) {
	h.pendingTreeLock.Lock()
	var sl []*TreeMarshal
	var ok bool
	// initiate the slice before adding
	if sl, ok = h.pendingTreeMarshal[tm.EntityId]; !ok {
		sl = make([]*TreeMarshal, 0)
	}
	sl = append(sl, tm)
	h.pendingTreeMarshal[tm.EntityId] = sl
	h.pendingTreeLock.Unlock()
}

// checkPendingTreeMarshal is called each time we add a new EntityList to the
// system. It checks if some treeMarshal use this entityList so they can be
// converted to Tree.
func (h *Host) checkPendingTreeMarshal(el *EntityList) {
	h.pendingTreeLock.Lock()
	sl, ok := h.pendingTreeMarshal[el.Id]
	if !ok {
		// no tree for this entitty list
		return
	}
	for _, tm := range sl {
		tree, err := tm.MakeTree(el)
		if err != nil {
			dbg.Error("Tree from EntityList failed")
			continue
		}
		// add the tree into our "database"
		h.overlay.RegisterTree(tree)
	}
	h.pendingTreeLock.Unlock()
}

func (h *Host) AddTree(t *Tree) {
	h.overlay.RegisterTree(t)
}

func (h *Host) AddEntityList(el *EntityList) {
	h.overlay.RegisterEntityList(el)
}

func (h *Host) Suite() abstract.Suite {
	return h.suite
}

func (h *Host) Private() abstract.Secret {
	return h.private
}

func (h *Host) StartNewNode(protoID uuid.UUID, tree *Tree) (*Node, error) {
	return h.overlay.StartNewNode(protoID, tree)
}

func SetupHostsMock(s abstract.Suite, addresses ...string) []*Host {
	var hosts []*Host
	for _, add := range addresses {
		h := newHostMock(s, add)
		h.Listen()
		go h.ProcessMessages()
		hosts = append(hosts, h)
	}
	return hosts
}

func newHostMock(s abstract.Suite, address string) *Host {
	kp := cliutils.KeyPair(s)
	en := network.NewEntity(kp.Public, address)
	return NewHost(en, kp.Secret)
}<|MERGE_RESOLUTION|>--- conflicted
+++ resolved
@@ -12,16 +12,10 @@
 package sda
 
 import (
+	"bytes"
 	"errors"
 	"fmt"
-	"sync"
-	"time"
-
-<<<<<<< HEAD
-	"bytes"
 	"github.com/BurntSushi/toml"
-=======
->>>>>>> a842867c
 	"github.com/dedis/cothority/lib/cliutils"
 	"github.com/dedis/cothority/lib/dbg"
 	"github.com/dedis/cothority/lib/network"
@@ -30,6 +24,8 @@
 	"github.com/satori/go.uuid"
 	"golang.org/x/net/context"
 	"io/ioutil"
+	"sync"
+	"time"
 )
 
 /*
