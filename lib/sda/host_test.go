--- conflicted
+++ resolved
@@ -138,12 +138,8 @@
 // waiting on this specific entitiy list, to be constructed.
 func TestPeerPendingTreeMarshal(t *testing.T) {
 	h1, h2 := setupHosts(t, false)
-<<<<<<< HEAD
-	el := genEntityList(h1.Suite(), genLocalhostPeerNames(10, 2000))
-=======
 	//el := GenEntityList(h1.Suite(), genLocalhostPeerNames(10, 2000))
 	el := GenEntityListFromHost(h2, h1)
->>>>>>> d5914926
 	tree, _ := el.GenerateBinaryTree()
 
 	// Add the marshalled version of the tree
@@ -163,12 +159,8 @@
 // Test propagation of peer-lists - both known and unknown
 func TestPeerListPropagation(t *testing.T) {
 	h1, h2 := setupHosts(t, true)
-<<<<<<< HEAD
-	el1 := genEntityList(h1.Suite(), genLocalhostPeerNames(10, 2000))
-=======
 	//il1 := GenEntityList(h1.Suite(), genLocalhostPeerNames(10, 2000))
 	el1 := GenEntityListFromHost(h2, h1)
->>>>>>> d5914926
 	// Check that h2 sends back an empty list if it is unknown
 	err := h1.SendToRaw(h2.Entity, &sda.RequestEntityList{el1.Id})
 	if err != nil {
@@ -217,12 +209,8 @@
 // Test propagation of tree - both known and unknown
 func TestTreePropagation(t *testing.T) {
 	h1, h2 := setupHosts(t, true)
-<<<<<<< HEAD
-	el1 := genEntityList(h1.Suite(), genLocalhostPeerNames(10, 2000))
-=======
 	//il1 := GenEntityList(h1.Suite(), genLocalhostPeerNames(10, 2000))
 	el1 := GenEntityListFromHost(h2, h1)
->>>>>>> d5914926
 	// Suppose both hosts have the list available, but not the tree
 	h1.AddEntityList(el1)
 	h2.AddEntityList(el1)
@@ -281,12 +269,8 @@
 // h2 respond with the entitylist
 func TestListTreePropagation(t *testing.T) {
 	h1, h2 := setupHosts(t, true)
-<<<<<<< HEAD
-	el := genEntityList(h1.Suite(), genLocalhostPeerNames(10, 2000))
-=======
 	//el := GenEntityList(h1.Suite(), genLocalhostPeerNames(10, 2000))
 	el := GenEntityListFromHost(h2, h1)
->>>>>>> d5914926
 	tree, _ := el.GenerateBinaryTree()
 	// h2 knows the entity list
 	h2.AddEntityList(el)
