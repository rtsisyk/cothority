--- conflicted
+++ resolved
@@ -2,11 +2,8 @@
 
 import (
 	"bytes"
-<<<<<<< HEAD
-=======
 	"errors"
 	"fmt"
->>>>>>> 9593af1b
 	"io/ioutil"
 	"os"
 	"path/filepath"
