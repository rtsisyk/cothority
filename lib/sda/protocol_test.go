package sda_test

import (
	"fmt"
	"github.com/dedis/cothority/lib/dbg"
	"github.com/dedis/cothority/lib/network"
	"github.com/dedis/cothority/lib/sda"
	"github.com/satori/go.uuid"
	"strconv"
	"testing"
	"time"
)

var testID = uuid.NewV5(uuid.NamespaceURL, "test")
var simpleID = uuid.NewV5(uuid.NamespaceURL, "simple")

// ProtocolTest is the most simple protocol to be implemented, ignoring
// everything it receives.
type ProtocolTest struct {
	*sda.Host
	*sda.TreeNode
	id  uuid.UUID
	tok *sda.Token
}

var currInstanceID int

// NewProtocolTest is used to create a new protocolTest-instance
func NewProtocolTest(n *sda.Host, t *sda.TreeNode, tok *sda.Token) sda.ProtocolInstance {
	currInstanceID++
	url := "http://dedis.epfl.ch/protocol/test/" + strconv.Itoa(currInstanceID)
	return &ProtocolTest{
		Host:     n,
		TreeNode: t,
		id:       uuid.NewV5(uuid.NamespaceURL, url),
		tok:      tok,
	}
}

func (p *ProtocolTest) Id() uuid.UUID {
	return p.id
}

// Dispatch is used to send the messages further - here everything is
// copied to /dev/null
func (p *ProtocolTest) Dispatch(m *sda.SDAData) error {
	dbg.Lvl2("PRotocolTest.Dispatch()")
	return nil
}

func (p *ProtocolTest) Start() {
	dbg.Lvl2("ProtocolTest.Start()")
	testString = p.id.String()
}

type SimpleProtocol struct {
	*sda.Host
	*sda.TreeNode
	id  uuid.UUID
	tok *sda.Token
	// chan to get back to testing
	Chan chan bool
}

func (p *SimpleProtocol) Id() uuid.UUID {
	return p.id
}

// Dispatch simply analysze the message and do nothing else
func (p *SimpleProtocol) Dispatch(m *sda.SDAData) error {
	if m.MsgType != SimpleMessageType {
		return fmt.Errorf("Not the message expected")
	}
	msg := m.Msg.(SimpleMessage)
	if msg.I != 10 {
		return fmt.Errorf("Not the value expected")
	}
	p.Chan <- true
	return nil
}

// Sends a simple message to its first children
func (p *SimpleProtocol) Start() {
	msg := SimpleMessage{10}
	child := p.Children[0]
	p.Send(p.tok, child.Entity, &msg)
	p.Chan <- true

}

// Test simple protocol-implementation
// - registration
func TestProtocolRegistration(t *testing.T) {
	if sda.ProtocolExists(testID) {
		t.Fatal("Test should not exist yet")
	}
	sda.ProtocolRegister(testID, NewProtocolTest)
	if !sda.ProtocolExists(testID) {
		t.Fatal("Test should exist now")
	}
}

var testString = ""

// Test instantiation of the protocol
func TestProtocolInstantiation(t *testing.T) {
	sda.ProtocolRegister(testID, NewProtocolTest)
	h1, h2 := setupHosts(t, false)
	// Add tree + entitylist
<<<<<<< HEAD
	el := genEntityList(h1.Suite(), genLocalhostPeerNames(10, 2000))
=======
	//el := GenEntityListFrom(h1.Suite(), genLocalhostPeerNames(10, 2000))
	el := sda.NewEntityList([]*network.Entity{h2.Entity, h1.Entity})
>>>>>>> d5914926
	h1.AddEntityList(el)
	tree, _ := el.GenerateBinaryTree()
	h1.AddTree(tree)
	// Then try to instantiate
	tok := &sda.Token{
		ProtocolID:   testID,
		TreeID:       tree.Id,
		EntityListID: tree.EntityList.Id,
	}

	p, err := h1.ProtocolInstantiate(tok, tree.Root)
	if err != nil {
		t.Fatal("Couldn't instantiate test-protocol")
	}
	if p.Dispatch(nil) != nil {
		t.Fatal("Dispatch-method didn't return nil")
	}

	// Try directly StartNewProtocol
	_, err = h1.StartNewProtocol(testID, tree.Id)
	if err != nil {
		t.Fatal("Could not start new protocol")
	}
	if testString == "" {
		t.Fatal("Start() not called")
	}
	h1.Close()
	h2.Close()
}

// This makes h2 the leader, so it creates a tree and entity list
// and start a protocol. H1 should receive that message and request the entitity
// list and the treelist and then instantiate the protocol.
func aTestProtocolAutomaticInstantiation(t *testing.T) {
	// setup
	chanH1 := make(chan bool)
	chanH2 := make(chan bool)
	chans := []chan bool{chanH2, chanH1}
	id := 0
	// custom creation function so we know the step due to the channels
<<<<<<< HEAD
	fn := func(h *sda.Host, tr *sda.TreeNode, tok *sda.Token) sda.ProtocolInstance {
		uid, _ := uuid.FromString(strconv.Itoa(id))
		ps := SimpleProtocol{
			id:       uid,
			Host:     h,
			TreeNode: tr,
			tok:      tok,
			Chan:     chans[id],
=======
	fn := func(h *sda.Host, tr *sda.Tree, tok *sda.Token) sda.ProtocolInstance {
		ps := SimpleProtocol{
			Host: h,
			Tree: tr,
			tok:  tok,
			Chan: chans[id],
>>>>>>> d5914926
		}
		id++
		return &ps
	}

	sda.ProtocolRegister(testID, fn)
	h1, h2 := setupHosts(t, true)
	go h1.ProcessMessages()
	// create small Tree
	el := sda.NewEntityList([]*network.Entity{h2.Entity, h1.Entity})
	h2.AddEntityList(el)
	tree, _ := el.GenerateBinaryTree()
	h2.AddTree(tree)
	// start a protocol
	go func() {

		_, err := h2.StartNewProtocol(testID, tree.Id)
		if err != nil {
			t.Fatal(fmt.Sprintf("Could not start protocol %v", err))
		}
	}()
	// we are supposed to receive stg from host2 from Start()
	select {
	case _ = <-chanH2:
		break
	case <-time.After(200 * time.Millisecond):
		t.Fatal("Could not receive from channel of host 2")
	}
	// Then we are supposed to receive from h1 after he got the tree and the
	// entity list from h2
	select {
	case _ = <-chanH1:
		break
	case <-time.After(2 * time.Second):
		t.Fatal("Could not receive from channel of host 1")
	}
	// then it's all good
	h1.Close()
	h2.Close()
<<<<<<< HEAD
=======
}

// ProtocolTest is the most simple protocol to be implemented, ignoring
// everything it receives.
type ProtocolTest struct {
	*sda.Host
	*sda.Tree
	id  uuid.UUID
	tok *sda.Token
}

var currInstanceID int

// NewProtocolTest is used to create a new protocolTest-instance
func NewProtocolTest(n *sda.Host, t *sda.Tree, tok *sda.Token) sda.ProtocolInstance {
	currInstanceID++
	url := "http://dedis.epfl.ch/protocol/test/" + strconv.Itoa(currInstanceID)
	return &ProtocolTest{
		Host: n,
		Tree: t,
		id:   uuid.NewV5(uuid.NamespaceURL, url),
		tok:  tok,
	}
}

// Dispatch is used to send the messages further - here everything is
// copied to /dev/null
func (p *ProtocolTest) Dispatch(m []*sda.SDAData) error {
	dbg.Lvl2("PRotocolTest.Dispatch()")
	return nil
}

func (p *ProtocolTest) Start() {
	dbg.Lvl2("ProtocolTest.Start()")
	testString = p.id.String()
}

type SimpleProtocol struct {
	*sda.Host
	*sda.Tree
	tok *sda.Token
	// chan to get back to testing
	Chan chan bool
}

// Dispatch simply analysze the message and do nothing else
func (p *SimpleProtocol) Dispatch(ms []*sda.SDAData) error {
	m := ms[0]
	if m.MsgType != SimpleMessageType {
		return fmt.Errorf("Not the message expected")
	}
	msg := m.Msg.(SimpleMessage)
	if msg.I != 10 {
		return fmt.Errorf("Not the value expected")
	}
	p.Chan <- true
	return nil
}

// Sends a simple message to its first children
func (p *SimpleProtocol) Start() {
	msg := SimpleMessage{10}
	child := p.Root.Children[0]
	p.Send(p.tok, child.Entity, &msg)
	p.Chan <- true

>>>>>>> d5914926
}<|MERGE_RESOLUTION|>--- conflicted
+++ resolved
@@ -43,7 +43,7 @@
 
 // Dispatch is used to send the messages further - here everything is
 // copied to /dev/null
-func (p *ProtocolTest) Dispatch(m *sda.SDAData) error {
+func (p *ProtocolTest) Dispatch(m []*sda.SDAData) error {
 	dbg.Lvl2("PRotocolTest.Dispatch()")
 	return nil
 }
@@ -67,11 +67,11 @@
 }
 
 // Dispatch simply analysze the message and do nothing else
-func (p *SimpleProtocol) Dispatch(m *sda.SDAData) error {
-	if m.MsgType != SimpleMessageType {
+func (p *SimpleProtocol) Dispatch(m []*sda.SDAData) error {
+	if m[0].MsgType != SimpleMessageType {
 		return fmt.Errorf("Not the message expected")
 	}
-	msg := m.Msg.(SimpleMessage)
+	msg := m[0].Msg.(SimpleMessage)
 	if msg.I != 10 {
 		return fmt.Errorf("Not the value expected")
 	}
@@ -107,12 +107,8 @@
 	sda.ProtocolRegister(testID, NewProtocolTest)
 	h1, h2 := setupHosts(t, false)
 	// Add tree + entitylist
-<<<<<<< HEAD
-	el := genEntityList(h1.Suite(), genLocalhostPeerNames(10, 2000))
-=======
 	//el := GenEntityListFrom(h1.Suite(), genLocalhostPeerNames(10, 2000))
 	el := sda.NewEntityList([]*network.Entity{h2.Entity, h1.Entity})
->>>>>>> d5914926
 	h1.AddEntityList(el)
 	tree, _ := el.GenerateBinaryTree()
 	h1.AddTree(tree)
@@ -153,7 +149,6 @@
 	chans := []chan bool{chanH2, chanH1}
 	id := 0
 	// custom creation function so we know the step due to the channels
-<<<<<<< HEAD
 	fn := func(h *sda.Host, tr *sda.TreeNode, tok *sda.Token) sda.ProtocolInstance {
 		uid, _ := uuid.FromString(strconv.Itoa(id))
 		ps := SimpleProtocol{
@@ -162,14 +157,6 @@
 			TreeNode: tr,
 			tok:      tok,
 			Chan:     chans[id],
-=======
-	fn := func(h *sda.Host, tr *sda.Tree, tok *sda.Token) sda.ProtocolInstance {
-		ps := SimpleProtocol{
-			Host: h,
-			Tree: tr,
-			tok:  tok,
-			Chan: chans[id],
->>>>>>> d5914926
 		}
 		id++
 		return &ps
@@ -209,73 +196,4 @@
 	// then it's all good
 	h1.Close()
 	h2.Close()
-<<<<<<< HEAD
-=======
-}
-
-// ProtocolTest is the most simple protocol to be implemented, ignoring
-// everything it receives.
-type ProtocolTest struct {
-	*sda.Host
-	*sda.Tree
-	id  uuid.UUID
-	tok *sda.Token
-}
-
-var currInstanceID int
-
-// NewProtocolTest is used to create a new protocolTest-instance
-func NewProtocolTest(n *sda.Host, t *sda.Tree, tok *sda.Token) sda.ProtocolInstance {
-	currInstanceID++
-	url := "http://dedis.epfl.ch/protocol/test/" + strconv.Itoa(currInstanceID)
-	return &ProtocolTest{
-		Host: n,
-		Tree: t,
-		id:   uuid.NewV5(uuid.NamespaceURL, url),
-		tok:  tok,
-	}
-}
-
-// Dispatch is used to send the messages further - here everything is
-// copied to /dev/null
-func (p *ProtocolTest) Dispatch(m []*sda.SDAData) error {
-	dbg.Lvl2("PRotocolTest.Dispatch()")
-	return nil
-}
-
-func (p *ProtocolTest) Start() {
-	dbg.Lvl2("ProtocolTest.Start()")
-	testString = p.id.String()
-}
-
-type SimpleProtocol struct {
-	*sda.Host
-	*sda.Tree
-	tok *sda.Token
-	// chan to get back to testing
-	Chan chan bool
-}
-
-// Dispatch simply analysze the message and do nothing else
-func (p *SimpleProtocol) Dispatch(ms []*sda.SDAData) error {
-	m := ms[0]
-	if m.MsgType != SimpleMessageType {
-		return fmt.Errorf("Not the message expected")
-	}
-	msg := m.Msg.(SimpleMessage)
-	if msg.I != 10 {
-		return fmt.Errorf("Not the value expected")
-	}
-	p.Chan <- true
-	return nil
-}
-
-// Sends a simple message to its first children
-func (p *SimpleProtocol) Start() {
-	msg := SimpleMessage{10}
-	child := p.Root.Children[0]
-	p.Send(p.tok, child.Entity, &msg)
-	p.Chan <- true
-
->>>>>>> d5914926
 }