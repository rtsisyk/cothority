--- conflicted
+++ resolved
@@ -37,11 +37,7 @@
 type ProtocolTest struct {
 	*Host
 	*Tree
-<<<<<<< HEAD
 	Id uuid.UUID
-=======
-	ID uuid.UUID
->>>>>>> d4e43b24
 }
 
 var currInstanceID int
@@ -49,19 +45,11 @@
 // NewProtocolTest is used to create a new protocolTest-instance
 func NewProtocolTest(n *Host, t *Tree) ProtocolInstance {
 	currInstanceID++
-<<<<<<< HEAD
 	url := "http://dedis.epfl.ch/protocol/test/" + strconv.Itoa(currInstanceID)
 	return &ProtocolTest{
 		Host: n,
 		Tree: t,
 		Id:   uuid.NewV5(uuid.NamespaceURL, url),
-=======
-	uid, _ := uuid.FromString(strconv.Itoa(currInstanceID))
-	return &ProtocolTest{
-		Host: n,
-		Tree: t,
-		ID:   uid,
->>>>>>> d4e43b24
 	}
 }
 
@@ -69,11 +57,4 @@
 // copied to /dev/null
 func (p ProtocolTest) Dispatch(m *SDAData) error {
 	return nil
-<<<<<<< HEAD
-=======
-}
-
-func (p *ProtocolTest) Id() uuid.UUID {
-	return p.ID
->>>>>>> d4e43b24
 }